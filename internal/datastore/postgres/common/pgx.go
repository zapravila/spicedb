package common

import (
	"context"
	"database/sql"
	"errors"
	"fmt"
	"time"

	"github.com/ccoveille/go-safecast"
	"github.com/exaring/otelpgx"
	"github.com/grpc-ecosystem/go-grpc-middleware/v2/interceptors/retry"
	zerologadapter "github.com/jackc/pgx-zerolog"
	"github.com/jackc/pgx/v5"
	"github.com/jackc/pgx/v5/pgconn"
	"github.com/jackc/pgx/v5/pgxpool"
	"github.com/jackc/pgx/v5/tracelog"
	"github.com/rs/zerolog"
	"go.opentelemetry.io/otel/attribute"
	"go.opentelemetry.io/otel/trace"
	"google.golang.org/protobuf/types/known/timestamppb"

	"github.com/authzed/spicedb/internal/datastore/common"
	log "github.com/authzed/spicedb/internal/logging"
	corev1 "github.com/authzed/spicedb/pkg/proto/core/v1"
)

const errUnableToQueryTuples = "unable to query tuples: %w"

// NewPGXExecutor creates an executor that uses the pgx library to make the specified queries.
func NewPGXExecutor(querier DBFuncQuerier) common.ExecuteQueryFunc {
	return func(ctx context.Context, sql string, args []any) ([]*corev1.RelationTuple, error) {
		span := trace.SpanFromContext(ctx)
		return queryTuples(ctx, sql, args, span, querier, false)
	}
}

func NewPGXExecutorWithIntegrityOption(querier DBFuncQuerier, withIntegrity bool) common.ExecuteQueryFunc {
	return func(ctx context.Context, sql string, args []any) ([]*corev1.RelationTuple, error) {
		span := trace.SpanFromContext(ctx)
		return queryTuples(ctx, sql, args, span, querier, withIntegrity)
	}
}

// queryTuples queries tuples for the given query and transaction.
func queryTuples(ctx context.Context, sqlStatement string, args []any, span trace.Span, tx DBFuncQuerier, withIntegrity bool) ([]*corev1.RelationTuple, error) {
	var tuples []*corev1.RelationTuple
	err := tx.QueryFunc(ctx, func(ctx context.Context, rows pgx.Rows) error {
		span.AddEvent("Query issued to database")

		for rows.Next() {
			nextTuple := &corev1.RelationTuple{
				ResourceAndRelation: &corev1.ObjectAndRelation{},
				Subject:             &corev1.ObjectAndRelation{},
			}
			var caveatName sql.NullString
			var caveatCtx map[string]any
<<<<<<< HEAD

			if withIntegrity {
				var integrityKeyID string
				var integrityHash []byte
				var timestamp time.Time

				if err := rows.Scan(
					&nextTuple.ResourceAndRelation.Namespace,
					&nextTuple.ResourceAndRelation.ObjectId,
					&nextTuple.ResourceAndRelation.Relation,
					&nextTuple.Subject.Namespace,
					&nextTuple.Subject.ObjectId,
					&nextTuple.Subject.Relation,
					&caveatName,
					&caveatCtx,
					&integrityKeyID,
					&integrityHash,
					&timestamp,
				); err != nil {
					return fmt.Errorf(errUnableToQueryTuples, fmt.Errorf("scan err: %w", err))
				}

				nextTuple.Integrity = &corev1.RelationshipIntegrity{
					KeyId:    integrityKeyID,
					Hash:     integrityHash,
					HashedAt: timestamppb.New(timestamp),
				}
			} else {
				if err := rows.Scan(
					&nextTuple.ResourceAndRelation.Namespace,
					&nextTuple.ResourceAndRelation.ObjectId,
					&nextTuple.ResourceAndRelation.Relation,
					&nextTuple.Subject.Namespace,
					&nextTuple.Subject.ObjectId,
					&nextTuple.Subject.Relation,
					&caveatName,
					&caveatCtx,
				); err != nil {
					return fmt.Errorf(errUnableToQueryTuples, fmt.Errorf("scan err: %w", err))
				}
=======
			err := rows.Scan(
				&nextTuple.ResourceAndRelation.Namespace,
				&nextTuple.ResourceAndRelation.ObjectId,
				&nextTuple.ResourceAndRelation.Relation,
				&nextTuple.Subject.Namespace,
				&nextTuple.Subject.ObjectId,
				&nextTuple.Subject.Relation,
				&caveatName,
				&caveatCtx,
				&nextTuple.OptionalDescription,
				&nextTuple.OptionalComment,
			)
			if err != nil {
				return fmt.Errorf(errUnableToQueryTuples, fmt.Errorf("scan err: %w", err))
>>>>>>> e5749b2b
			}

			caveat, err := common.ContextualizedCaveatFrom(caveatName.String, caveatCtx)
			if err != nil {
				return fmt.Errorf(errUnableToQueryTuples, fmt.Errorf("unable to fetch caveat context: %w", err))
			}
			nextTuple.Caveat = caveat
			tuples = append(tuples, nextTuple)
		}
		if err := rows.Err(); err != nil {
			return fmt.Errorf(errUnableToQueryTuples, fmt.Errorf("rows err: %w", err))
		}

		span.AddEvent("Tuples loaded", trace.WithAttributes(attribute.Int("tupleCount", len(tuples))))
		return nil
	}, sqlStatement, args...)
	if err != nil {
		return nil, err
	}

	return tuples, nil
}

// ParseConfigWithInstrumentation returns a pgx.ConnConfig that has been instrumented for observability
func ParseConfigWithInstrumentation(url string) (*pgx.ConnConfig, error) {
	connConfig, err := pgx.ParseConfig(url)
	if err != nil {
		return nil, err
	}

	ConfigurePGXLogger(connConfig)
	ConfigureOTELTracer(connConfig)

	return connConfig, nil
}

// ConnectWithInstrumentation returns a pgx.Conn that has been instrumented for observability
func ConnectWithInstrumentation(ctx context.Context, url string) (*pgx.Conn, error) {
	connConfig, err := ParseConfigWithInstrumentation(url)
	if err != nil {
		return nil, err
	}

	return pgx.ConnectConfig(ctx, connConfig)
}

// ConnectWithInstrumentationAndTimeout returns a pgx.Conn that has been instrumented for observability
func ConnectWithInstrumentationAndTimeout(ctx context.Context, url string, connectTimeout time.Duration) (*pgx.Conn, error) {
	connConfig, err := ParseConfigWithInstrumentation(url)
	if err != nil {
		return nil, err
	}

	connConfig.ConnectTimeout = connectTimeout
	return pgx.ConnectConfig(ctx, connConfig)
}

// ConfigurePGXLogger sets zerolog global logger into the connection pool configuration, and maps
// info level events to debug, as they are rather verbose for SpiceDB's info level
func ConfigurePGXLogger(connConfig *pgx.ConnConfig) {
	levelMappingFn := func(logger tracelog.Logger) tracelog.LoggerFunc {
		return func(ctx context.Context, level tracelog.LogLevel, msg string, data map[string]interface{}) {
			if level == tracelog.LogLevelInfo {
				level = tracelog.LogLevelDebug
			}

			truncateLargeSQL(data)

			// log cancellation and serialization errors at debug level
			if errArg, ok := data["err"]; ok {
				err, ok := errArg.(error)
				if ok && (IsCancellationError(err) || IsSerializationError(err)) {
					logger.Log(ctx, tracelog.LogLevelDebug, msg, data)
					return
				}
			}

			logger.Log(ctx, level, msg, data)
		}
	}

	l := zerologadapter.NewLogger(log.Logger, zerologadapter.WithoutPGXModule(), zerologadapter.WithSubDictionary("pgx"),
		zerologadapter.WithContextFunc(func(ctx context.Context, z zerolog.Context) zerolog.Context {
			if logger := log.Ctx(ctx); logger != nil {
				return logger.With()
			}

			return z
		}))
	addTracer(connConfig, &tracelog.TraceLog{Logger: levelMappingFn(l), LogLevel: tracelog.LogLevelInfo})
}

// truncateLargeSQL takes arguments of a SQL statement provided via pgx's tracelog.LoggerFunc and
// replaces SQL statements and SQL arguments with placeholders when the statements and/or arguments
// exceed a certain length. This helps de-clutter logs when statements have hundreds to thousands of placeholders.
// The change is done in place.
func truncateLargeSQL(data map[string]any) {
	const (
		maxSQLLen     = 350
		maxSQLArgsLen = 50
	)

	if sqlData, ok := data["sql"]; ok {
		sqlString, ok := sqlData.(string)
		if ok && len(sqlString) > maxSQLLen {
			data["sql"] = sqlString[:maxSQLLen] + "..."
		}
	}
	if argsData, ok := data["args"]; ok {
		argsSlice, ok := argsData.([]any)
		if ok && len(argsSlice) > maxSQLArgsLen {
			data["args"] = argsSlice[:maxSQLArgsLen]
		}
	}
}

// IsCancellationError determines if an error returned by pgx has been caused by context cancellation.
func IsCancellationError(err error) bool {
	if errors.Is(err, context.Canceled) ||
		errors.Is(err, context.DeadlineExceeded) ||
		err.Error() == "conn closed" { // conns are sometimes closed async upon cancellation
		return true
	}
	return false
}

func IsSerializationError(err error) bool {
	var pgerr *pgconn.PgError
	if errors.As(err, &pgerr) &&
		// We need to check unique constraint here because some versions of postgres have an error where
		// unique constraint violations are raised instead of serialization errors.
		// (e.g. https://www.postgresql.org/message-id/flat/CAGPCyEZG76zjv7S31v_xPeLNRuzj-m%3DY2GOY7PEzu7vhB%3DyQog%40mail.gmail.com)
		(pgerr.SQLState() == pgSerializationFailure || pgerr.SQLState() == pgUniqueConstraintViolation || pgerr.SQLState() == pgTransactionAborted) {
		return true
	}

	if errors.Is(err, pgx.ErrTxCommitRollback) {
		return true
	}

	return false
}

// ConfigureOTELTracer adds OTEL tracing to a pgx.ConnConfig
func ConfigureOTELTracer(connConfig *pgx.ConnConfig) {
	addTracer(connConfig, otelpgx.NewTracer(otelpgx.WithTrimSQLInSpanName()))
}

func addTracer(connConfig *pgx.ConnConfig, tracer pgx.QueryTracer) {
	composedTracer := addComposedTracer(connConfig)
	composedTracer.Tracers = append(composedTracer.Tracers, tracer)
}

func addComposedTracer(connConfig *pgx.ConnConfig) *ComposedTracer {
	var composedTracer *ComposedTracer
	if connConfig.Tracer == nil {
		composedTracer = &ComposedTracer{}
		connConfig.Tracer = composedTracer
	} else {
		var ok bool
		composedTracer, ok = connConfig.Tracer.(*ComposedTracer)
		if !ok {
			composedTracer.Tracers = append(composedTracer.Tracers, connConfig.Tracer)
			connConfig.Tracer = composedTracer
		}
	}
	return composedTracer
}

// ComposedTracer allows adding multiple tracers to a pgx.ConnConfig
type ComposedTracer struct {
	Tracers []pgx.QueryTracer
}

func (m *ComposedTracer) TraceQueryStart(ctx context.Context, conn *pgx.Conn, data pgx.TraceQueryStartData) context.Context {
	for _, t := range m.Tracers {
		ctx = t.TraceQueryStart(ctx, conn, data)
	}

	return ctx
}

func (m *ComposedTracer) TraceQueryEnd(ctx context.Context, conn *pgx.Conn, data pgx.TraceQueryEndData) {
	for _, t := range m.Tracers {
		t.TraceQueryEnd(ctx, conn, data)
	}
}

// DBFuncQuerier is satisfied by RetryPool and QuerierFuncs (which can wrap a pgxpool or transaction)
type DBFuncQuerier interface {
	ExecFunc(ctx context.Context, tagFunc func(ctx context.Context, tag pgconn.CommandTag, err error) error, sql string, arguments ...any) error
	QueryFunc(ctx context.Context, rowsFunc func(ctx context.Context, rows pgx.Rows) error, sql string, optionsAndArgs ...any) error
	QueryRowFunc(ctx context.Context, rowFunc func(ctx context.Context, row pgx.Row) error, sql string, optionsAndArgs ...any) error
}

// PoolOptions is the set of configuration used for a pgx connection pool.
type PoolOptions struct {
	ConnMaxIdleTime         *time.Duration
	ConnMaxLifetime         *time.Duration
	ConnMaxLifetimeJitter   *time.Duration
	ConnHealthCheckInterval *time.Duration
	MinOpenConns            *int
	MaxOpenConns            *int
}

// ConfigurePgx applies PoolOptions to a pgx connection pool confiugration.
func (opts PoolOptions) ConfigurePgx(pgxConfig *pgxpool.Config) error {
	if opts.MaxOpenConns != nil {
		maxConns, err := safecast.ToInt32(*opts.MaxOpenConns)
		if err != nil {
			return err
		}
		pgxConfig.MaxConns = maxConns
	}

	// Default to keeping the pool maxed out at all times.
	pgxConfig.MinConns = pgxConfig.MaxConns
	if opts.MinOpenConns != nil {
		minConns, err := safecast.ToInt32(*opts.MinOpenConns)
		if err != nil {
			return err
		}
		pgxConfig.MinConns = minConns
	}

	if pgxConfig.MaxConns > 0 && pgxConfig.MinConns > 0 && pgxConfig.MaxConns < pgxConfig.MinConns {
		log.Warn().Int32("max-connections", pgxConfig.MaxConns).Int32("min-connections", pgxConfig.MinConns).Msg("maximum number of connections configured is less than minimum number of connections; minimum will be used")
	}

	if opts.ConnMaxIdleTime != nil {
		pgxConfig.MaxConnIdleTime = *opts.ConnMaxIdleTime
	}

	if opts.ConnMaxLifetime != nil {
		pgxConfig.MaxConnLifetime = *opts.ConnMaxLifetime
	}

	if opts.ConnHealthCheckInterval != nil {
		pgxConfig.HealthCheckPeriod = *opts.ConnHealthCheckInterval
	}

	if opts.ConnMaxLifetimeJitter != nil {
		pgxConfig.MaxConnLifetimeJitter = *opts.ConnMaxLifetimeJitter
	} else if opts.ConnMaxLifetime != nil {
		pgxConfig.MaxConnLifetimeJitter = time.Duration(0.2 * float64(*opts.ConnMaxLifetime))
	}

	ConfigurePGXLogger(pgxConfig.ConnConfig)
	ConfigureOTELTracer(pgxConfig.ConnConfig)
	return nil
}

type QuerierFuncs struct {
	d Querier
}

func (t *QuerierFuncs) ExecFunc(ctx context.Context, tagFunc func(ctx context.Context, tag pgconn.CommandTag, err error) error, sql string, arguments ...any) error {
	tag, err := t.d.Exec(ctx, sql, arguments...)
	return tagFunc(ctx, tag, err)
}

func (t *QuerierFuncs) QueryFunc(ctx context.Context, rowsFunc func(ctx context.Context, rows pgx.Rows) error, sql string, optionsAndArgs ...any) error {
	rows, err := t.d.Query(ctx, sql, optionsAndArgs...)
	if err != nil {
		return err
	}
	defer rows.Close()
	return rowsFunc(ctx, rows)
}

func (t *QuerierFuncs) QueryRowFunc(ctx context.Context, rowFunc func(ctx context.Context, row pgx.Row) error, sql string, optionsAndArgs ...any) error {
	return rowFunc(ctx, t.d.QueryRow(ctx, sql, optionsAndArgs...))
}

func QuerierFuncsFor(d Querier) DBFuncQuerier {
	return &QuerierFuncs{d: d}
}

// SleepOnErr sleeps for a short period of time after an error has occurred.
func SleepOnErr(ctx context.Context, err error, retries uint8) {
	after := retry.BackoffExponentialWithJitter(25*time.Millisecond, 0.5)(ctx, uint(retries+1)) // add one so we always wait at least a little bit
	log.Ctx(ctx).Debug().Err(err).Dur("after", after).Uint8("retry", retries+1).Msg("retrying on database error")

	select {
	case <-time.After(after):
	case <-ctx.Done():
	}
}<|MERGE_RESOLUTION|>--- conflicted
+++ resolved
@@ -55,28 +55,19 @@
 			}
 			var caveatName sql.NullString
 			var caveatCtx map[string]any
-<<<<<<< HEAD
-
-			if withIntegrity {
-				var integrityKeyID string
-				var integrityHash []byte
-				var timestamp time.Time
-
-				if err := rows.Scan(
-					&nextTuple.ResourceAndRelation.Namespace,
-					&nextTuple.ResourceAndRelation.ObjectId,
-					&nextTuple.ResourceAndRelation.Relation,
-					&nextTuple.Subject.Namespace,
-					&nextTuple.Subject.ObjectId,
-					&nextTuple.Subject.Relation,
-					&caveatName,
-					&caveatCtx,
-					&integrityKeyID,
-					&integrityHash,
-					&timestamp,
-				); err != nil {
-					return fmt.Errorf(errUnableToQueryTuples, fmt.Errorf("scan err: %w", err))
-				}
+			err := rows.Scan(
+				&nextTuple.ResourceAndRelation.Namespace,
+				&nextTuple.ResourceAndRelation.ObjectId,
+				&nextTuple.ResourceAndRelation.Relation,
+				&nextTuple.Subject.Namespace,
+				&nextTuple.Subject.ObjectId,
+				&nextTuple.Subject.Relation,
+				&caveatName,
+				&caveatCtx,
+			)
+			if err != nil {
+				return fmt.Errorf(errUnableToQueryTuples, fmt.Errorf("scan err: %w", err))
+			}
 
 				nextTuple.Integrity = &corev1.RelationshipIntegrity{
 					KeyId:    integrityKeyID,
@@ -96,22 +87,6 @@
 				); err != nil {
 					return fmt.Errorf(errUnableToQueryTuples, fmt.Errorf("scan err: %w", err))
 				}
-=======
-			err := rows.Scan(
-				&nextTuple.ResourceAndRelation.Namespace,
-				&nextTuple.ResourceAndRelation.ObjectId,
-				&nextTuple.ResourceAndRelation.Relation,
-				&nextTuple.Subject.Namespace,
-				&nextTuple.Subject.ObjectId,
-				&nextTuple.Subject.Relation,
-				&caveatName,
-				&caveatCtx,
-				&nextTuple.OptionalDescription,
-				&nextTuple.OptionalComment,
-			)
-			if err != nil {
-				return fmt.Errorf(errUnableToQueryTuples, fmt.Errorf("scan err: %w", err))
->>>>>>> e5749b2b
 			}
 
 			caveat, err := common.ContextualizedCaveatFrom(caveatName.String, caveatCtx)
