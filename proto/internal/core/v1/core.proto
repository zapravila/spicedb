--- conflicted
+++ resolved
@@ -17,27 +17,6 @@
 
   /** caveat is a reference to a the caveat that must be enforced over the tuple **/
   ContextualizedCaveat caveat = 3 [(validate.rules).message.required = false];
-
-<<<<<<< HEAD
-  /** integrity holds (optional) information about the integrity of the tuple */
-  RelationshipIntegrity integrity = 4 [(validate.rules).message.required = false];
-}
-
-message RelationshipIntegrity {
-  /** key_id is the key ID used to hash the tuple */
-  string key_id = 1;
-
-  /** hash is the hash of the tuple */
-  bytes hash = 2;
-
-  /** hashed_at is the timestamp when the tuple was hashed */
-  google.protobuf.Timestamp hashed_at = 3;
-=======
-  /** r_id for reference comments  **/
-  optional uint64 optional_r_id = 4 [(validate.rules).uint64.gt = 0];
-  optional string optional_description = 5; // [ (validate.rules).string.ignore_empty = true ];
-  optional string optional_comment = 6; // [ (validate.rules).string.ignore_empty = true ];
->>>>>>> e5749b2b
 }
 
 /**
