--- conflicted
+++ resolved
@@ -63,47 +63,6 @@
 			return fmt.Errorf("unable to create migration driver for %s: %w", datastoreEngine, err)
 		}
 		return runMigration(cmd.Context(), migrationDriver, migrations.DatabaseMigrations, args[0], timeout, migrationBatachSize)
-<<<<<<< HEAD
-=======
-	} else if datastoreEngine == "spanner" {
-		log.Ctx(cmd.Context()).Info().Msg("migrating spanner datastore")
-
-		credFile := cobrautil.MustGetStringExpanded(cmd, "datastore-spanner-credentials")
-		var err error
-		emulatorHost, err := cmd.Flags().GetString("datastore-spanner-emulator-host")
-		if err != nil {
-			log.Ctx(cmd.Context()).Fatal().Err(err).Msg("unable to get spanner emulator host")
-		}
-		migrationDriver, err := spannermigrations.NewSpannerDriver(cmd.Context(), dbURL, credFile, emulatorHost)
-		if err != nil {
-			return fmt.Errorf("unable to create migration driver for %s: %w", datastoreEngine, err)
-		}
-		return runMigration(cmd.Context(), migrationDriver, spannermigrations.SpannerMigrations, args[0], timeout, migrationBatachSize)
-	} else if datastoreEngine == "mysql" {
-		log.Ctx(cmd.Context()).Info().Msg("migrating mysql datastore")
-
-		var err error
-		tablePrefix, err := cmd.Flags().GetString("datastore-mysql-table-prefix")
-		if err != nil {
-			log.Ctx(cmd.Context()).Fatal().Msg(fmt.Sprintf("unable to get table prefix: %s", err))
-		}
-
-		var credentialsProvider datastore.CredentialsProvider
-		credentialsProviderName := cobrautil.MustGetString(cmd, "datastore-credentials-provider-name")
-		if credentialsProviderName != "" {
-			var err error
-			credentialsProvider, err = datastore.NewCredentialsProvider(cmd.Context(), credentialsProviderName)
-			if err != nil {
-				return err
-			}
-		}
-
-		migrationDriver, err := mysqlmigrations.NewMySQLDriverFromDSN(dbURL, tablePrefix, credentialsProvider)
-		if err != nil {
-			return fmt.Errorf("unable to create migration driver for %s: %w", datastoreEngine, err)
-		}
-		return runMigration(cmd.Context(), migrationDriver, mysqlmigrations.Manager, args[0], timeout, migrationBatachSize)
->>>>>>> e524bd23
 	}
 
 	return fmt.Errorf("cannot migrate datastore engine type: %s", datastoreEngine)
