---
name: "Build & Test"
on:  # yamllint disable-line rule:truthy
  push:
    branches:
      - "main"
  pull_request:
    branches:
      - "*"
  merge_group:
    types:
      - "checks_requested"
env:
  DOCKERHUB_PUBLIC_ACCESS_TOKEN: "dckr_pat_8AEETZWxu8f7FvJUk9NrpyX_ZEQ"
  DOCKERHUB_PUBLIC_USER: "spicedbgithubactions"
jobs:
  paths-filter:
    runs-on: "buildjet-2vcpu-ubuntu-2204"
    outputs:
      codechange: "${{ steps.code-filter.outputs.codechange }}"
      protochange: "${{ steps.proto-filter.outputs.protochange }}"
    steps:
      - uses: "actions/checkout@v2"
      - uses: "dorny/paths-filter@v2"
        id: "code-filter"
        with:
          filters: |
            codechange:
              - ".github/workflows/build-test.yaml"
              - "Dockerfile"
              - "go.mod"
              - "go.sum"
              - "cmd/**"
              - "pkg/**"
              - "e2e/**"
              - "internal/**"
      - uses: "dorny/paths-filter@v2"
        id: "proto-filter"
        with:
          filters: |
            protochange:
              - "buf.gen.yaml"
              - "buf.work.yaml"
              - "proto/**"
              - "go.mod"
  build:
    name: "Build Binary & Image"
    runs-on: "buildjet-4vcpu-ubuntu-2204"
    needs: "paths-filter"
    if: |
      needs.paths-filter.outputs.codechange == 'true'
    steps:
      - uses: "actions/checkout@v3"
      - uses: "authzed/actions/setup-go@main"
      - uses: "docker/login-action@v3"
        with:
          username: "${{ env.DOCKERHUB_PUBLIC_USER }}"
          password: "${{ env.DOCKERHUB_PUBLIC_ACCESS_TOKEN }}"
      - uses: "authzed/actions/go-build@main"
      - name: "Image tests"
        run: "go run mage.go test:image"

  unit:
    name: "Unit"
    runs-on: "buildjet-4vcpu-ubuntu-2204"
    needs: "paths-filter"
    if: |
      needs.paths-filter.outputs.codechange == 'true'
    steps:
      - uses: "actions/checkout@v3"
      - uses: "authzed/actions/setup-go@main"
      - name: "Unit tests"
        run: "go run mage.go test:unit"

  integration:
    name: "Integration Tests"
    runs-on: "buildjet-4vcpu-ubuntu-2204"
    needs: "paths-filter"
    if: |
      needs.paths-filter.outputs.codechange == 'true'
    steps:
      - uses: "actions/checkout@v3"
      - uses: "authzed/actions/setup-go@main"
      - uses: "docker/login-action@v3"
        with:
          username: "${{ env.DOCKERHUB_PUBLIC_USER }}"
          password: "${{ env.DOCKERHUB_PUBLIC_ACCESS_TOKEN }}"
      - name: "Integration tests"
        run: "go run mage.go test:integration"

  datastore:
    name: "Datastore Tests"
    runs-on: "buildjet-4vcpu-ubuntu-2204"
    needs: "paths-filter"
    strategy:
      fail-fast: false
      matrix:
        datastore: ["crdb", "mysql", "postgres", "spanner", "pgbouncer"]
    steps:
      - uses: "actions/checkout@v3"
        if: |
          needs.paths-filter.outputs.codechange == 'true'
      - uses: "authzed/actions/setup-go@main"
<<<<<<< HEAD
=======
        if: |
          needs.paths-filter.outputs.codechange == 'true'
        with:
          go-version: "${{ env.GO_VERSION }}"
>>>>>>> 3810d674
      - uses: "docker/login-action@v3"
        if: |
          needs.paths-filter.outputs.codechange == 'true'
        with:
          username: "${{ env.DOCKERHUB_PUBLIC_USER }}"
          password: "${{ env.DOCKERHUB_PUBLIC_ACCESS_TOKEN }}"
      - name: "Integration tests"
        if: |
          needs.paths-filter.outputs.codechange == 'true'
        run: "go run mage.go testds:${{ matrix.datastore }}"
      - name: "Integration tests"
        if: |
          needs.paths-filter.outputs.codechange == 'true'
        run: "go run mage.go testcons:${{ matrix.datastore }}"

  e2e:
    name: "E2E"
    runs-on: "buildjet-8vcpu-ubuntu-2204"
    needs: "paths-filter"
    if: |
      needs.paths-filter.outputs.codechange == 'true'
    steps:
      - uses: "actions/checkout@v3"
      - uses: "authzed/actions/setup-go@main"
        with:
          go-version-file: "e2e/go.mod"
          cache-dependency-path: "e2e/go.sum"
      - name: "Cache Binaries"
        id: "cache-binaries"
        uses: "buildjet/cache@v3"
        with:
          path: |
            e2e/newenemy/cockroach
            e2e/newenemy/chaosd
            e2e/newenemy/watchmaker
          # this key will need to be bumped when dependencies are changed
          key: "cockroach-v22.1.5-chaosd-v1.1.1"
      - name: "Install cockroachdb and chaosd"
        if: "steps.cache-binaries.outputs.cache-hit != 'true'"
        working-directory: "e2e/newenemy"
        run: |
          curl https://binaries.cockroachdb.com/cockroach-v22.1.5.linux-amd64.tgz | tar -xz && mv cockroach-v22.1.5.linux-amd64/cockroach ./cockroach
          curl -fsSL https://mirrors.chaos-mesh.org/chaosd-v1.1.1-linux-amd64.tar.gz | tar -xz && mv chaosd-v1.1.1-linux-amd64/chaosd ./chaosd
      - uses: "buildjet/cache@v3"
        with:
          path: |
            ~/.cache/go-build
            ~/go/pkg/mod
          key: "${{ runner.os }}-go-${{ hashFiles('**/go.sum') }}"
          restore-keys: |
            ${{ runner.os }}-go-
      - name: "Build SpiceDB"
        run: |
          go get -d ./...
          go build -o ./e2e/newenemy/spicedb ./cmd/spicedb/...
      - name: "Run e2e"
        working-directory: "e2e/newenemy"
        run: |
          go test -v -timeout 11m ./...
      - uses: "actions/upload-artifact@v2"
        if: "always()"
        # this upload step is really flaky, don't fail the job if it fails
        continue-on-error: true
        with:
          name: "node-logs"
          path: "e2e/newenemy/*.log"
  analyzers-unit-tests:
    name: "Analyzers Unit Tests"
    runs-on: "buildjet-2vcpu-ubuntu-2204"
    needs: "paths-filter"
    if: |
      needs.paths-filter.outputs.codechange == 'true'
    steps:
      - uses: "actions/checkout@v3"
      - uses: "authzed/actions/setup-go@main"
        with:
          go-version-file: "tools/analyzers/go.mod"
          cache-dependency-path: "tools/analyzers/go.sum"
      - name: "Analyzer tests"
        run: "go run mage.go test:analyzers"
  development:
    name: "WASM Tests"
    runs-on: "buildjet-2vcpu-ubuntu-2204"
    needs: "paths-filter"
    if: |
      needs.paths-filter.outputs.codechange == 'true'
    steps:
      - uses: "actions/checkout@v3"
      - uses: "authzed/actions/setup-go@main"
      - name: "WASM tests"
        run: "go run mage.go test:wasm"

  protobuf:
    name: "Generate Protobufs"
    runs-on: "buildjet-2vcpu-ubuntu-2204"
    needs: "paths-filter"
    if: |
      needs.paths-filter.outputs.protochange == 'true'
    steps:
      - uses: "actions/checkout@v3"
      - uses: "authzed/actions/setup-go@main"
      - name: "Generate Protos"
        run: "go run mage.go gen:proto"
      - uses: "chainguard-dev/actions/nodiff@main"
        with:
          path: ""
          fixup-command: "go run mage.go gen:proto"
      - uses: "bufbuild/buf-setup-action@v1"
      - uses: "bufbuild/buf-breaking-action@v1.1.1"
        if: "github.event_name == 'pull_request'"
        env:
          BUF_INPUT_HTTPS_USERNAME: "${{ github.actor }}"
          BUF_INPUT_HTTPS_PASSWORD: "${{ github.token }}"
        with:
          input: "proto/internal"
          against: "https://github.com/authzed/spicedb.git#branch=main,subdir=proto/internal"
          buf_token: "${{ secrets.BUF_REGISTRY_TOKEN }}"<|MERGE_RESOLUTION|>--- conflicted
+++ resolved
@@ -101,13 +101,8 @@
         if: |
           needs.paths-filter.outputs.codechange == 'true'
       - uses: "authzed/actions/setup-go@main"
-<<<<<<< HEAD
-=======
-        if: |
-          needs.paths-filter.outputs.codechange == 'true'
-        with:
-          go-version: "${{ env.GO_VERSION }}"
->>>>>>> 3810d674
+        if: |
+          needs.paths-filter.outputs.codechange == 'true'
       - uses: "docker/login-action@v3"
         if: |
           needs.paths-filter.outputs.codechange == 'true'
